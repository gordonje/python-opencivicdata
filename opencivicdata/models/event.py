from django.contrib.gis.db import models
from djorm_pgarray.fields import ArrayField
from .base import OCDBase, LinkBase, OCDIDField, RelatedBase, MimetypeLinkBase, RelatedEntityBase
from .jurisdiction import Jurisdiction
from .bill import Bill
from .vote import VoteEvent


EVENT_STATUS_CHOICES = (
    ('cancelled', 'Cancelled'),
    ('tentative', 'Tentative'),
    ('confirmed', 'Confirmed'),
    ('passed', 'Passed'),
)


class EventMediaBase(RelatedBase):
    note = models.CharField(max_length=300)
    date = models.CharField(max_length=10, blank=True)    # YYYY[-MM[-DD]]
    offset = models.PositiveIntegerField(null=True)

    class Meta:
        abstract = True


class EventLocation(RelatedBase):
    name = models.CharField(max_length=100)
    url = models.URLField(blank=True, max_length=2000)
    coordinates = models.PointField(null=True)
    jurisdiction = models.ForeignKey(Jurisdiction, related_name='event_locations')

    objects = models.GeoManager()

    def __str__(self):
        return self.name


class Event(OCDBase):
    id = OCDIDField(ocd_type='event')
    name = models.CharField(max_length=300)
    jurisdiction = models.ForeignKey(Jurisdiction, related_name='events')
    description = models.TextField()
    classification = models.CharField(max_length=100)
    start_time = models.DateTimeField()
    timezone = models.CharField(max_length=300)
    end_time = models.DateTimeField(null=True)
    all_day = models.BooleanField(default=False)
    status = models.CharField(max_length=20, choices=EVENT_STATUS_CHOICES)
    location = models.ForeignKey(EventLocation, null=True)

<<<<<<< HEAD
    def __str__(self):
        return self.name
=======
    class Meta:
        index_together = [
            ['jurisdiction', 'start_time', 'name']
        ]
>>>>>>> 4e4edfc3


class EventMedia(EventMediaBase):
    event = models.ForeignKey(Event, related_name='media')


class EventMediaLink(MimetypeLinkBase):
    media = models.ForeignKey(EventMedia, related_name='links')


class EventDocument(MimetypeLinkBase):
    event = models.ForeignKey(Event, related_name='documents')
    note = models.CharField(max_length=300)
    date = models.CharField(max_length=10)


class EventDocumentLink(MimetypeLinkBase):
    document = models.ForeignKey(EventDocument, related_name='links')


class EventLink(LinkBase):
    event = models.ForeignKey(Event, related_name='links')


class EventSource(LinkBase):
    event = models.ForeignKey(Event, related_name='sources')


class EventParticipant(RelatedEntityBase):
    event = models.ForeignKey(Event, related_name='participants')
    note = models.TextField()


class EventAgendaItem(RelatedBase):
    description = models.TextField()
    order = models.CharField(max_length=100, blank=True)
    subjects = ArrayField(dbtype='text')
    notes = ArrayField(dbtype='text')
    event = models.ForeignKey(Event, related_name='agenda')


class EventRelatedEntity(RelatedEntityBase):
    agenda_item = models.ForeignKey(EventAgendaItem, related_name='related_entities')
    bill = models.ForeignKey(Bill, null=True)
    vote = models.ForeignKey(VoteEvent, null=True)
    note = models.TextField()

    @property
    def entity_name(self):
        if entity_type == 'vote' and self.vote_id:
            return self.vote.name
        elif entity_type == 'bill' and self.bill_id:
            return self.bill.name
        else:
            return super(EventRelatedEntity, self).entity_name


class EventAgendaMedia(EventMediaBase):
    agenda_item = models.ForeignKey(EventAgendaItem, related_name='media')


class EventAgendaMediaLink(MimetypeLinkBase):
    media = models.ForeignKey(EventAgendaMedia, related_name='links')<|MERGE_RESOLUTION|>--- conflicted
+++ resolved
@@ -48,16 +48,13 @@
     status = models.CharField(max_length=20, choices=EVENT_STATUS_CHOICES)
     location = models.ForeignKey(EventLocation, null=True)
 
-<<<<<<< HEAD
     def __str__(self):
         return self.name
-=======
+
     class Meta:
         index_together = [
             ['jurisdiction', 'start_time', 'name']
         ]
->>>>>>> 4e4edfc3
-
 
 class EventMedia(EventMediaBase):
     event = models.ForeignKey(Event, related_name='media')
