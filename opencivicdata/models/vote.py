from django.db import models
from djorm_pgarray.fields import ArrayField

from .base import OCDBase, LinkBase, OCDIDField, RelatedBase
from .people_orgs import Organization, Person
from .jurisdiction import LegislativeSession
from .bill import Bill
from .. import common


class VoteEvent(OCDBase):
    id = OCDIDField(ocd_type='vote')
    identifier = models.CharField(max_length=300, blank=True)
    motion_text = models.TextField()
    motion_classification = ArrayField(dbtype="text")      # enum
    start_date = models.CharField(max_length=19)    # YYYY-MM-DD HH:MM:SS
    end_date = models.CharField(max_length=19, blank=True)    # YYYY-MM-DD

    result = models.CharField(max_length=50, choices=common.VOTE_RESULT_CHOICES)
    organization = models.ForeignKey(Organization, related_name='votes')
    legislative_session = models.ForeignKey(LegislativeSession, related_name='votes')
    bill = models.ForeignKey(Bill, related_name='votes', null=True)

    def __str__(self):
        if self.identifier:
            return '{} in {}'.format(self.identifier, self.legislative_session)
        else:
            return '{} on {}'.format(self.motion_text, self.bill)

    class Meta:
        index_together = [
            ['legislative_session', 'identifier', 'bill'],
            ['legislative_session', 'bill']
        ]

class VoteCount(RelatedBase):
    vote = models.ForeignKey(VoteEvent, related_name='counts')
    option = models.CharField(max_length=50, choices=common.VOTE_OPTION_CHOICES)
    value = models.PositiveIntegerField()


class PersonVote(RelatedBase):
    vote = models.ForeignKey(VoteEvent, related_name='votes')
    option = models.CharField(max_length=50, choices=common.VOTE_OPTION_CHOICES)
    voter_name = models.CharField(max_length=300)
    voter = models.ForeignKey(Person, related_name='votes', null=True)
<<<<<<< HEAD
    note = models.CharField(max_length=300)
=======
    note = models.TextField(blank=True)
>>>>>>> 9caecd68


class VoteSource(LinkBase):
    vote_event = models.ForeignKey(VoteEvent, related_name='sources')<|MERGE_RESOLUTION|>--- conflicted
+++ resolved
@@ -44,11 +44,7 @@
     option = models.CharField(max_length=50, choices=common.VOTE_OPTION_CHOICES)
     voter_name = models.CharField(max_length=300)
     voter = models.ForeignKey(Person, related_name='votes', null=True)
-<<<<<<< HEAD
-    note = models.CharField(max_length=300)
-=======
     note = models.TextField(blank=True)
->>>>>>> 9caecd68
 
 
 class VoteSource(LinkBase):
